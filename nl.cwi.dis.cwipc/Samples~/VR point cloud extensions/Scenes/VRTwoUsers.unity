%YAML 1.1
%TAG !u! tag:unity3d.com,2011:
--- !u!29 &1
OcclusionCullingSettings:
  m_ObjectHideFlags: 0
  serializedVersion: 2
  m_OcclusionBakeSettings:
    smallestOccluder: 5
    smallestHole: 0.25
    backfaceThreshold: 100
  m_SceneGUID: 00000000000000000000000000000000
  m_OcclusionCullingData: {fileID: 0}
--- !u!104 &2
RenderSettings:
  m_ObjectHideFlags: 0
  serializedVersion: 9
  m_Fog: 0
  m_FogColor: {r: 0.5, g: 0.5, b: 0.5, a: 1}
  m_FogMode: 3
  m_FogDensity: 0.01
  m_LinearFogStart: 0
  m_LinearFogEnd: 300
  m_AmbientSkyColor: {r: 0.212, g: 0.227, b: 0.259, a: 1}
  m_AmbientEquatorColor: {r: 0.114, g: 0.125, b: 0.133, a: 1}
  m_AmbientGroundColor: {r: 0.047, g: 0.043, b: 0.035, a: 1}
  m_AmbientIntensity: 1
  m_AmbientMode: 0
  m_SubtractiveShadowColor: {r: 0.42, g: 0.478, b: 0.627, a: 1}
  m_SkyboxMaterial: {fileID: 10304, guid: 0000000000000000f000000000000000, type: 0}
  m_HaloStrength: 0.5
  m_FlareStrength: 1
  m_FlareFadeSpeed: 3
  m_HaloTexture: {fileID: 0}
  m_SpotCookie: {fileID: 10001, guid: 0000000000000000e000000000000000, type: 0}
  m_DefaultReflectionMode: 0
  m_DefaultReflectionResolution: 128
  m_ReflectionBounces: 1
  m_ReflectionIntensity: 1
  m_CustomReflection: {fileID: 0}
  m_Sun: {fileID: 0}
  m_IndirectSpecularColor: {r: 0.18028378, g: 0.22571412, b: 0.30692285, a: 1}
  m_UseRadianceAmbientProbe: 0
--- !u!157 &3
LightmapSettings:
  m_ObjectHideFlags: 0
  serializedVersion: 12
  m_GIWorkflowMode: 1
  m_GISettings:
    serializedVersion: 2
    m_BounceScale: 1
    m_IndirectOutputScale: 1
    m_AlbedoBoost: 1
    m_EnvironmentLightingMode: 0
    m_EnableBakedLightmaps: 1
    m_EnableRealtimeLightmaps: 0
  m_LightmapEditorSettings:
    serializedVersion: 12
    m_Resolution: 2
    m_BakeResolution: 40
    m_AtlasSize: 1024
    m_AO: 0
    m_AOMaxDistance: 1
    m_CompAOExponent: 1
    m_CompAOExponentDirect: 0
    m_ExtractAmbientOcclusion: 0
    m_Padding: 2
    m_LightmapParameters: {fileID: 0}
    m_LightmapsBakeMode: 1
    m_TextureCompression: 1
    m_FinalGather: 0
    m_FinalGatherFiltering: 1
    m_FinalGatherRayCount: 256
    m_ReflectionCompression: 2
    m_MixedBakeMode: 2
    m_BakeBackend: 1
    m_PVRSampling: 1
    m_PVRDirectSampleCount: 32
    m_PVRSampleCount: 512
    m_PVRBounces: 2
    m_PVREnvironmentSampleCount: 256
    m_PVREnvironmentReferencePointCount: 2048
    m_PVRFilteringMode: 1
    m_PVRDenoiserTypeDirect: 1
    m_PVRDenoiserTypeIndirect: 1
    m_PVRDenoiserTypeAO: 1
    m_PVRFilterTypeDirect: 0
    m_PVRFilterTypeIndirect: 0
    m_PVRFilterTypeAO: 0
    m_PVREnvironmentMIS: 1
    m_PVRCulling: 1
    m_PVRFilteringGaussRadiusDirect: 1
    m_PVRFilteringGaussRadiusIndirect: 5
    m_PVRFilteringGaussRadiusAO: 2
    m_PVRFilteringAtrousPositionSigmaDirect: 0.5
    m_PVRFilteringAtrousPositionSigmaIndirect: 2
    m_PVRFilteringAtrousPositionSigmaAO: 1
    m_ExportTrainingData: 0
    m_TrainingDataDestination: TrainingData
    m_LightProbeSampleCountMultiplier: 4
  m_LightingDataAsset: {fileID: 0}
  m_LightingSettings: {fileID: 0}
--- !u!196 &4
NavMeshSettings:
  serializedVersion: 2
  m_ObjectHideFlags: 0
  m_BuildSettings:
    serializedVersion: 2
    agentTypeID: 0
    agentRadius: 0.5
    agentHeight: 2
    agentSlope: 45
    agentClimb: 0.4
    ledgeDropHeight: 0
    maxJumpAcrossDistance: 0
    minRegionArea: 2
    manualCellSize: 0
    cellSize: 0.16666667
    manualTileSize: 0
    tileSize: 256
    accuratePlacement: 0
    maxJobWorkers: 0
    preserveTilesOutsideBounds: 0
    debug:
      m_Flags: 0
  m_NavMeshData: {fileID: 0}
--- !u!1 &74665041
GameObject:
  m_ObjectHideFlags: 0
  m_CorrespondingSourceObject: {fileID: 0}
  m_PrefabInstance: {fileID: 0}
  m_PrefabAsset: {fileID: 0}
  serializedVersion: 6
  m_Component:
  - component: {fileID: 74665043}
  - component: {fileID: 74665042}
  m_Layer: 0
  m_Name: Directional Light
  m_TagString: Untagged
  m_Icon: {fileID: 0}
  m_NavMeshLayer: 0
  m_StaticEditorFlags: 0
  m_IsActive: 1
--- !u!108 &74665042
Light:
  m_ObjectHideFlags: 0
  m_CorrespondingSourceObject: {fileID: 0}
  m_PrefabInstance: {fileID: 0}
  m_PrefabAsset: {fileID: 0}
  m_GameObject: {fileID: 74665041}
  m_Enabled: 1
  serializedVersion: 10
  m_Type: 1
  m_Shape: 0
  m_Color: {r: 1, g: 0.95686275, b: 0.8392157, a: 1}
  m_Intensity: 1
  m_Range: 10
  m_SpotAngle: 30
  m_InnerSpotAngle: 21.80208
  m_CookieSize: 10
  m_Shadows:
    m_Type: 2
    m_Resolution: -1
    m_CustomResolution: -1
    m_Strength: 1
    m_Bias: 0.05
    m_NormalBias: 0.4
    m_NearPlane: 0.2
    m_CullingMatrixOverride:
      e00: 1
      e01: 0
      e02: 0
      e03: 0
      e10: 0
      e11: 1
      e12: 0
      e13: 0
      e20: 0
      e21: 0
      e22: 1
      e23: 0
      e30: 0
      e31: 0
      e32: 0
      e33: 1
    m_UseCullingMatrixOverride: 0
  m_Cookie: {fileID: 0}
  m_DrawHalo: 0
  m_Flare: {fileID: 0}
  m_RenderMode: 0
  m_CullingMask:
    serializedVersion: 2
    m_Bits: 4294967295
  m_RenderingLayerMask: 1
  m_Lightmapping: 4
  m_LightShadowCasterMode: 0
  m_AreaSize: {x: 1, y: 1}
  m_BounceIntensity: 1
  m_ColorTemperature: 6570
  m_UseColorTemperature: 0
  m_BoundingSphereOverride: {x: 0, y: 0, z: 0, w: 0}
  m_UseBoundingSphereOverride: 0
  m_UseViewFrustumForShadowCasterCull: 1
  m_ShadowRadius: 0
  m_ShadowAngle: 0
--- !u!4 &74665043
Transform:
  m_ObjectHideFlags: 0
  m_CorrespondingSourceObject: {fileID: 0}
  m_PrefabInstance: {fileID: 0}
  m_PrefabAsset: {fileID: 0}
  m_GameObject: {fileID: 74665041}
  m_LocalRotation: {x: 0.40821788, y: -0.23456968, z: 0.10938163, w: 0.8754261}
  m_LocalPosition: {x: 0, y: 3, z: 0}
  m_LocalScale: {x: 1, y: 1, z: 1}
  m_ConstrainProportionsScale: 0
  m_Children: []
  m_Father: {fileID: 0}
  m_RootOrder: 1
  m_LocalEulerAnglesHint: {x: 50, y: -30, z: 0}
--- !u!114 &335202602 stripped
MonoBehaviour:
  m_CorrespondingSourceObject: {fileID: 412585987603202173, guid: a3e9aeec6c4e96042b6010dc86ac69d3, type: 3}
  m_PrefabInstance: {fileID: 765728493}
  m_PrefabAsset: {fileID: 0}
  m_GameObject: {fileID: 0}
  m_Enabled: 1
  m_EditorHideFlags: 0
  m_Script: {fileID: 11500000, guid: 83e4e6cca11330d4088d729ab4fc9d9f, type: 3}
  m_Name: 
  m_EditorClassIdentifier: 
--- !u!1 &533622290
GameObject:
  m_ObjectHideFlags: 0
  m_CorrespondingSourceObject: {fileID: 0}
  m_PrefabInstance: {fileID: 0}
  m_PrefabAsset: {fileID: 0}
  serializedVersion: 6
  m_Component:
  - component: {fileID: 533622295}
  - component: {fileID: 533622294}
  - component: {fileID: 533622293}
  - component: {fileID: 533622292}
  - component: {fileID: 533622291}
  m_Layer: 0
  m_Name: Teleportation Area
  m_TagString: Untagged
  m_Icon: {fileID: 0}
  m_NavMeshLayer: 0
  m_StaticEditorFlags: 0
  m_IsActive: 1
--- !u!114 &533622291
MonoBehaviour:
  m_ObjectHideFlags: 0
  m_CorrespondingSourceObject: {fileID: 0}
  m_PrefabInstance: {fileID: 0}
  m_PrefabAsset: {fileID: 0}
  m_GameObject: {fileID: 533622290}
  m_Enabled: 1
  m_EditorHideFlags: 0
  m_Script: {fileID: 11500000, guid: 38f6bf3d943ac7945842268c9ef1dca6, type: 3}
  m_Name: 
  m_EditorClassIdentifier: 
  m_InteractionManager: {fileID: 335202602}
  m_Colliders: []
  m_InteractionLayerMask:
    serializedVersion: 2
    m_Bits: 4294967295
  m_InteractionLayers:
    m_Bits: 1
  m_DistanceCalculationMode: 1
  m_SelectMode: 1
  m_FocusMode: 1
  m_CustomReticle: {fileID: 0}
  m_AllowGazeInteraction: 0
  m_AllowGazeSelect: 0
  m_OverrideGazeTimeToSelect: 0
  m_GazeTimeToSelect: 0.5
  m_OverrideTimeToAutoDeselectGaze: 0
  m_TimeToAutoDeselectGaze: 3
  m_AllowGazeAssistance: 0
  m_FirstHoverEntered:
    m_PersistentCalls:
      m_Calls: []
  m_LastHoverExited:
    m_PersistentCalls:
      m_Calls: []
  m_HoverEntered:
    m_PersistentCalls:
      m_Calls: []
  m_HoverExited:
    m_PersistentCalls:
      m_Calls: []
  m_FirstSelectEntered:
    m_PersistentCalls:
      m_Calls: []
  m_LastSelectExited:
    m_PersistentCalls:
      m_Calls: []
  m_SelectEntered:
    m_PersistentCalls:
      m_Calls: []
  m_SelectExited:
    m_PersistentCalls:
      m_Calls: []
  m_FirstFocusEntered:
    m_PersistentCalls:
      m_Calls: []
  m_LastFocusExited:
    m_PersistentCalls:
      m_Calls: []
  m_FocusEntered:
    m_PersistentCalls:
      m_Calls: []
  m_FocusExited:
    m_PersistentCalls:
      m_Calls: []
  m_Activated:
    m_PersistentCalls:
      m_Calls: []
  m_Deactivated:
    m_PersistentCalls:
      m_Calls: []
  m_StartingHoverFilters: []
  m_StartingSelectFilters: []
  m_StartingInteractionStrengthFilters: []
  m_OnFirstHoverEntered:
    m_PersistentCalls:
      m_Calls: []
  m_OnLastHoverExited:
    m_PersistentCalls:
      m_Calls: []
  m_OnHoverEntered:
    m_PersistentCalls:
      m_Calls: []
  m_OnHoverExited:
    m_PersistentCalls:
      m_Calls: []
  m_OnSelectEntered:
    m_PersistentCalls:
      m_Calls: []
  m_OnSelectExited:
    m_PersistentCalls:
      m_Calls: []
  m_OnSelectCanceled:
    m_PersistentCalls:
      m_Calls: []
  m_OnActivate:
    m_PersistentCalls:
      m_Calls: []
  m_OnDeactivate:
    m_PersistentCalls:
      m_Calls: []
  m_TeleportationProvider: {fileID: 1352245637}
  m_MatchOrientation: 0
  m_MatchDirectionalInput: 0
  m_TeleportTrigger: 0
  m_FilterSelectionByHitNormal: 0
  m_UpNormalToleranceDegrees: 30
  m_Teleporting:
    m_PersistentCalls:
      m_Calls: []
--- !u!64 &533622292
MeshCollider:
  m_ObjectHideFlags: 0
  m_CorrespondingSourceObject: {fileID: 0}
  m_PrefabInstance: {fileID: 0}
  m_PrefabAsset: {fileID: 0}
  m_GameObject: {fileID: 533622290}
  m_Material: {fileID: 0}
  m_IsTrigger: 0
  m_Enabled: 1
  serializedVersion: 4
  m_Convex: 0
  m_CookingOptions: 30
  m_Mesh: {fileID: 10209, guid: 0000000000000000e000000000000000, type: 0}
--- !u!23 &533622293
MeshRenderer:
  m_ObjectHideFlags: 0
  m_CorrespondingSourceObject: {fileID: 0}
  m_PrefabInstance: {fileID: 0}
  m_PrefabAsset: {fileID: 0}
  m_GameObject: {fileID: 533622290}
  m_Enabled: 1
  m_CastShadows: 1
  m_ReceiveShadows: 1
  m_DynamicOccludee: 1
  m_StaticShadowCaster: 0
  m_MotionVectors: 1
  m_LightProbeUsage: 1
  m_ReflectionProbeUsage: 1
  m_RayTracingMode: 2
  m_RayTraceProcedural: 0
  m_RenderingLayerMask: 1
  m_RendererPriority: 0
  m_Materials:
  - {fileID: 10303, guid: 0000000000000000f000000000000000, type: 0}
  m_StaticBatchInfo:
    firstSubMesh: 0
    subMeshCount: 0
  m_StaticBatchRoot: {fileID: 0}
  m_ProbeAnchor: {fileID: 0}
  m_LightProbeVolumeOverride: {fileID: 0}
  m_ScaleInLightmap: 1
  m_ReceiveGI: 1
  m_PreserveUVs: 0
  m_IgnoreNormalsForChartDetection: 0
  m_ImportantGI: 0
  m_StitchLightmapSeams: 1
  m_SelectedEditorRenderState: 3
  m_MinimumChartSize: 4
  m_AutoUVMaxDistance: 0.5
  m_AutoUVMaxAngle: 89
  m_LightmapParameters: {fileID: 0}
  m_SortingLayerID: 0
  m_SortingLayer: 0
  m_SortingOrder: 0
  m_AdditionalVertexStreams: {fileID: 0}
--- !u!33 &533622294
MeshFilter:
  m_ObjectHideFlags: 0
  m_CorrespondingSourceObject: {fileID: 0}
  m_PrefabInstance: {fileID: 0}
  m_PrefabAsset: {fileID: 0}
  m_GameObject: {fileID: 533622290}
  m_Mesh: {fileID: 10209, guid: 0000000000000000e000000000000000, type: 0}
--- !u!4 &533622295
Transform:
  m_ObjectHideFlags: 0
  m_CorrespondingSourceObject: {fileID: 0}
  m_PrefabInstance: {fileID: 0}
  m_PrefabAsset: {fileID: 0}
  m_GameObject: {fileID: 533622290}
  m_LocalRotation: {x: -0, y: -0, z: -0, w: 1}
  m_LocalPosition: {x: 0, y: 0, z: 0}
  m_LocalScale: {x: 1, y: 1, z: 1}
  m_ConstrainProportionsScale: 0
  m_Children: []
  m_Father: {fileID: 0}
  m_RootOrder: 2
  m_LocalEulerAnglesHint: {x: 0, y: 0, z: 0}
--- !u!1001 &765728493
PrefabInstance:
  m_ObjectHideFlags: 0
  serializedVersion: 2
  m_Modification:
    m_TransformParent: {fileID: 0}
    m_Modifications:
    - target: {fileID: 1911508270948310340, guid: a3e9aeec6c4e96042b6010dc86ac69d3, type: 3}
      propertyPath: sourceType
      value: 0
      objectReference: {fileID: 0}
    - target: {fileID: 1911508270948310340, guid: a3e9aeec6c4e96042b6010dc86ac69d3, type: 3}
      propertyPath: configFileName
      value: cameraconfig.json
      objectReference: {fileID: 0}
    - target: {fileID: 2942035106827000202, guid: a3e9aeec6c4e96042b6010dc86ac69d3, type: 3}
      propertyPath: m_Name
      value: cwipc_avatar_self_xr
      objectReference: {fileID: 0}
    - target: {fileID: 2942035106827000202, guid: a3e9aeec6c4e96042b6010dc86ac69d3, type: 3}
      propertyPath: m_IsActive
      value: 0
      objectReference: {fileID: 0}
    - target: {fileID: 2942035106827000207, guid: a3e9aeec6c4e96042b6010dc86ac69d3, type: 3}
      propertyPath: m_RootOrder
      value: 3
      objectReference: {fileID: 0}
    - target: {fileID: 2942035106827000207, guid: a3e9aeec6c4e96042b6010dc86ac69d3, type: 3}
      propertyPath: m_LocalPosition.x
      value: 0
      objectReference: {fileID: 0}
    - target: {fileID: 2942035106827000207, guid: a3e9aeec6c4e96042b6010dc86ac69d3, type: 3}
      propertyPath: m_LocalPosition.y
      value: 0
      objectReference: {fileID: 0}
    - target: {fileID: 2942035106827000207, guid: a3e9aeec6c4e96042b6010dc86ac69d3, type: 3}
      propertyPath: m_LocalPosition.z
      value: -4
      objectReference: {fileID: 0}
    - target: {fileID: 2942035106827000207, guid: a3e9aeec6c4e96042b6010dc86ac69d3, type: 3}
      propertyPath: m_LocalRotation.w
      value: 1
      objectReference: {fileID: 0}
    - target: {fileID: 2942035106827000207, guid: a3e9aeec6c4e96042b6010dc86ac69d3, type: 3}
      propertyPath: m_LocalRotation.x
      value: 0
      objectReference: {fileID: 0}
    - target: {fileID: 2942035106827000207, guid: a3e9aeec6c4e96042b6010dc86ac69d3, type: 3}
      propertyPath: m_LocalRotation.y
      value: 0
      objectReference: {fileID: 0}
    - target: {fileID: 2942035106827000207, guid: a3e9aeec6c4e96042b6010dc86ac69d3, type: 3}
      propertyPath: m_LocalRotation.z
      value: 0
      objectReference: {fileID: 0}
    - target: {fileID: 2942035106827000207, guid: a3e9aeec6c4e96042b6010dc86ac69d3, type: 3}
      propertyPath: m_LocalEulerAnglesHint.x
      value: 0
      objectReference: {fileID: 0}
    - target: {fileID: 2942035106827000207, guid: a3e9aeec6c4e96042b6010dc86ac69d3, type: 3}
      propertyPath: m_LocalEulerAnglesHint.y
      value: 0
      objectReference: {fileID: 0}
    - target: {fileID: 2942035106827000207, guid: a3e9aeec6c4e96042b6010dc86ac69d3, type: 3}
      propertyPath: m_LocalEulerAnglesHint.z
      value: 0
      objectReference: {fileID: 0}
    - target: {fileID: 5158608789170169691, guid: a3e9aeec6c4e96042b6010dc86ac69d3, type: 3}
      propertyPath: sinkType
      value: 0
      objectReference: {fileID: 0}
    - target: {fileID: 6051466313898402052, guid: a3e9aeec6c4e96042b6010dc86ac69d3, type: 3}
      propertyPath: compressedOutputStreams
      value: 0
      objectReference: {fileID: 0}
    - target: {fileID: 6707972400606089489, guid: a3e9aeec6c4e96042b6010dc86ac69d3, type: 3}
      propertyPath: sourceType
      value: 0
      objectReference: {fileID: 0}
    - target: {fileID: 6707972400606089489, guid: a3e9aeec6c4e96042b6010dc86ac69d3, type: 3}
      propertyPath: _forceUntiled
      value: 1
      objectReference: {fileID: 0}
    - target: {fileID: 6707972400606089489, guid: a3e9aeec6c4e96042b6010dc86ac69d3, type: 3}
      propertyPath: Preparer_CellSizeFactor
      value: 1.5
      objectReference: {fileID: 0}
    m_RemovedComponents: []
  m_SourcePrefab: {fileID: 100100000, guid: a3e9aeec6c4e96042b6010dc86ac69d3, type: 3}
--- !u!1 &765728494 stripped
GameObject:
  m_CorrespondingSourceObject: {fileID: 2942035106827000202, guid: a3e9aeec6c4e96042b6010dc86ac69d3, type: 3}
  m_PrefabInstance: {fileID: 765728493}
  m_PrefabAsset: {fileID: 0}
--- !u!114 &765728499
MonoBehaviour:
  m_ObjectHideFlags: 0
  m_CorrespondingSourceObject: {fileID: 0}
  m_PrefabInstance: {fileID: 0}
  m_PrefabAsset: {fileID: 0}
  m_GameObject: {fileID: 765728494}
  m_Enabled: 1
  m_EditorHideFlags: 0
  m_Script: {fileID: 11500000, guid: d922f825fc22f4dc889d328dbc9da5dd, type: 3}
  m_Name: 
  m_EditorClassIdentifier: 
  orchestrator: {fileID: 839301505}
--- !u!1 &839301502
GameObject:
  m_ObjectHideFlags: 0
  m_CorrespondingSourceObject: {fileID: 0}
  m_PrefabInstance: {fileID: 0}
  m_PrefabAsset: {fileID: 0}
  serializedVersion: 6
  m_Component:
  - component: {fileID: 839301504}
  - component: {fileID: 839301503}
  - component: {fileID: 839301505}
  m_Layer: 0
  m_Name: Controller
  m_TagString: Untagged
  m_Icon: {fileID: 0}
  m_NavMeshLayer: 0
  m_StaticEditorFlags: 0
  m_IsActive: 1
--- !u!114 &839301503
MonoBehaviour:
  m_ObjectHideFlags: 0
  m_CorrespondingSourceObject: {fileID: 0}
  m_PrefabInstance: {fileID: 0}
  m_PrefabAsset: {fileID: 0}
  m_GameObject: {fileID: 839301502}
  m_Enabled: 1
  m_EditorHideFlags: 0
  m_Script: {fileID: 11500000, guid: 935f18f3a2f3d494dacd53fd7392796a, type: 3}
  m_Name: 
  m_EditorClassIdentifier: 
<<<<<<< HEAD
  singleMachineSession: 1
  firstHost: vrtiny.local
  secondHost: sap.local
  useWebRTC: 1
  webRTCURL: http://example.com/
=======
  singleMachineSession: 0
  firstHost: 192.168.1.139
  secondHost: 192.168.1.96
>>>>>>> 34c25a11
  selfPipeline: {fileID: 765728494}
  otherPipeline: {fileID: 2057174264}
  useCompression: 1
  streamDescriptionReceived: 0
  otherInitialized: 0
  orchestrator: {fileID: 839301505}
  octreeDepths: 0a00000005000000
  ourTileDescription:
    tiles: []
  theirTileDescription:
    tiles: []
--- !u!4 &839301504
Transform:
  m_ObjectHideFlags: 0
  m_CorrespondingSourceObject: {fileID: 0}
  m_PrefabInstance: {fileID: 0}
  m_PrefabAsset: {fileID: 0}
  m_GameObject: {fileID: 839301502}
  m_LocalRotation: {x: 0, y: 0, z: 0, w: 1}
  m_LocalPosition: {x: 0, y: 0, z: 0}
  m_LocalScale: {x: 1, y: 1, z: 1}
  m_ConstrainProportionsScale: 0
  m_Children: []
  m_Father: {fileID: 0}
  m_RootOrder: 0
  m_LocalEulerAnglesHint: {x: 0, y: 0, z: 0}
--- !u!114 &839301505
MonoBehaviour:
  m_ObjectHideFlags: 0
  m_CorrespondingSourceObject: {fileID: 0}
  m_PrefabInstance: {fileID: 0}
  m_PrefabAsset: {fileID: 0}
  m_GameObject: {fileID: 839301502}
  m_Enabled: 1
  m_EditorHideFlags: 0
  m_Script: {fileID: 11500000, guid: d23093256dac140f29f3a0fa24d1fab4, type: 3}
  m_Name: 
  m_EditorClassIdentifier: 
--- !u!114 &1352245637 stripped
MonoBehaviour:
  m_CorrespondingSourceObject: {fileID: 412585989331119418, guid: a3e9aeec6c4e96042b6010dc86ac69d3, type: 3}
  m_PrefabInstance: {fileID: 765728493}
  m_PrefabAsset: {fileID: 0}
  m_GameObject: {fileID: 0}
  m_Enabled: 1
  m_EditorHideFlags: 0
  m_Script: {fileID: 11500000, guid: 01f69dc1cb084aa42b2f2f8cd87bc770, type: 3}
  m_Name: 
  m_EditorClassIdentifier: 
--- !u!1001 &2057174263
PrefabInstance:
  m_ObjectHideFlags: 0
  serializedVersion: 2
  m_Modification:
    m_TransformParent: {fileID: 0}
    m_Modifications:
    - target: {fileID: 2942035106827000202, guid: 3e702f36436a04c8cac93d3384747eba, type: 3}
      propertyPath: m_Name
      value: cwipc_avatar_other
      objectReference: {fileID: 0}
    - target: {fileID: 2942035106827000202, guid: 3e702f36436a04c8cac93d3384747eba, type: 3}
      propertyPath: m_IsActive
      value: 0
      objectReference: {fileID: 0}
    - target: {fileID: 2942035106827000207, guid: 3e702f36436a04c8cac93d3384747eba, type: 3}
      propertyPath: m_RootOrder
      value: 4
      objectReference: {fileID: 0}
    - target: {fileID: 2942035106827000207, guid: 3e702f36436a04c8cac93d3384747eba, type: 3}
      propertyPath: m_LocalPosition.x
      value: 0
      objectReference: {fileID: 0}
    - target: {fileID: 2942035106827000207, guid: 3e702f36436a04c8cac93d3384747eba, type: 3}
      propertyPath: m_LocalPosition.y
      value: 0
      objectReference: {fileID: 0}
    - target: {fileID: 2942035106827000207, guid: 3e702f36436a04c8cac93d3384747eba, type: 3}
      propertyPath: m_LocalPosition.z
      value: 4
      objectReference: {fileID: 0}
    - target: {fileID: 2942035106827000207, guid: 3e702f36436a04c8cac93d3384747eba, type: 3}
      propertyPath: m_LocalRotation.w
      value: 0
      objectReference: {fileID: 0}
    - target: {fileID: 2942035106827000207, guid: 3e702f36436a04c8cac93d3384747eba, type: 3}
      propertyPath: m_LocalRotation.x
      value: 0
      objectReference: {fileID: 0}
    - target: {fileID: 2942035106827000207, guid: 3e702f36436a04c8cac93d3384747eba, type: 3}
      propertyPath: m_LocalRotation.y
      value: 1
      objectReference: {fileID: 0}
    - target: {fileID: 2942035106827000207, guid: 3e702f36436a04c8cac93d3384747eba, type: 3}
      propertyPath: m_LocalRotation.z
      value: 0
      objectReference: {fileID: 0}
    - target: {fileID: 2942035106827000207, guid: 3e702f36436a04c8cac93d3384747eba, type: 3}
      propertyPath: m_LocalEulerAnglesHint.x
      value: 0
      objectReference: {fileID: 0}
    - target: {fileID: 2942035106827000207, guid: 3e702f36436a04c8cac93d3384747eba, type: 3}
      propertyPath: m_LocalEulerAnglesHint.y
      value: 180
      objectReference: {fileID: 0}
    - target: {fileID: 2942035106827000207, guid: 3e702f36436a04c8cac93d3384747eba, type: 3}
      propertyPath: m_LocalEulerAnglesHint.z
      value: 0
      objectReference: {fileID: 0}
    - target: {fileID: 3238466466019172238, guid: 3e702f36436a04c8cac93d3384747eba, type: 3}
      propertyPath: Preparer_CellSizeFactor
      value: 1.5
      objectReference: {fileID: 0}
    m_RemovedComponents: []
  m_SourcePrefab: {fileID: 100100000, guid: 3e702f36436a04c8cac93d3384747eba, type: 3}
--- !u!1 &2057174264 stripped
GameObject:
  m_CorrespondingSourceObject: {fileID: 2942035106827000202, guid: 3e702f36436a04c8cac93d3384747eba, type: 3}
  m_PrefabInstance: {fileID: 2057174263}
  m_PrefabAsset: {fileID: 0}
--- !u!114 &2057174267
MonoBehaviour:
  m_ObjectHideFlags: 0
  m_CorrespondingSourceObject: {fileID: 0}
  m_PrefabInstance: {fileID: 0}
  m_PrefabAsset: {fileID: 0}
  m_GameObject: {fileID: 2057174264}
  m_Enabled: 1
  m_EditorHideFlags: 0
  m_Script: {fileID: 11500000, guid: 418977a70db3e4df8a2152c233a76266, type: 3}
  m_Name: 
  m_EditorClassIdentifier: 
  orchestrator: {fileID: 839301505}<|MERGE_RESOLUTION|>--- conflicted
+++ resolved
@@ -447,7 +447,7 @@
     m_Modifications:
     - target: {fileID: 1911508270948310340, guid: a3e9aeec6c4e96042b6010dc86ac69d3, type: 3}
       propertyPath: sourceType
-      value: 0
+      value: 2
       objectReference: {fileID: 0}
     - target: {fileID: 1911508270948310340, guid: a3e9aeec6c4e96042b6010dc86ac69d3, type: 3}
       propertyPath: configFileName
@@ -503,10 +503,6 @@
       objectReference: {fileID: 0}
     - target: {fileID: 2942035106827000207, guid: a3e9aeec6c4e96042b6010dc86ac69d3, type: 3}
       propertyPath: m_LocalEulerAnglesHint.z
-      value: 0
-      objectReference: {fileID: 0}
-    - target: {fileID: 5158608789170169691, guid: a3e9aeec6c4e96042b6010dc86ac69d3, type: 3}
-      propertyPath: sinkType
       value: 0
       objectReference: {fileID: 0}
     - target: {fileID: 6051466313898402052, guid: a3e9aeec6c4e96042b6010dc86ac69d3, type: 3}
@@ -575,17 +571,9 @@
   m_Script: {fileID: 11500000, guid: 935f18f3a2f3d494dacd53fd7392796a, type: 3}
   m_Name: 
   m_EditorClassIdentifier: 
-<<<<<<< HEAD
-  singleMachineSession: 1
-  firstHost: vrtiny.local
-  secondHost: sap.local
-  useWebRTC: 1
-  webRTCURL: http://example.com/
-=======
   singleMachineSession: 0
   firstHost: 192.168.1.139
   secondHost: 192.168.1.96
->>>>>>> 34c25a11
   selfPipeline: {fileID: 765728494}
   otherPipeline: {fileID: 2057174264}
   useCompression: 1
